// datagram_socket.cpp
//
// --------------------------------------------------------------------------
// This file is part of the "sockpp" C++ socket library.
//
// Copyright (c) 2014-2017 Frank Pagliughi
// All rights reserved.
//
// Redistribution and use in source and binary forms, with or without
// modification, are permitted provided that the following conditions are
// met:
//
// 1. Redistributions of source code must retain the above copyright notice,
// this list of conditions and the following disclaimer.
//
// 2. Redistributions in binary form must reproduce the above copyright
// notice, this list of conditions and the following disclaimer in the
// documentation and/or other materials provided with the distribution.
//
// 3. Neither the name of the copyright holder nor the names of its
// contributors may be used to endorse or promote products derived from this
// software without specific prior written permission.
//
// THIS SOFTWARE IS PROVIDED BY THE COPYRIGHT HOLDERS AND CONTRIBUTORS "AS
// IS" AND ANY EXPRESS OR IMPLIED WARRANTIES, INCLUDING, BUT NOT LIMITED TO,
// THE IMPLIED WARRANTIES OF MERCHANTABILITY AND FITNESS FOR A PARTICULAR
// PURPOSE ARE DISCLAIMED. IN NO EVENT SHALL THE COPYRIGHT HOLDER OR
// CONTRIBUTORS BE LIABLE FOR ANY DIRECT, INDIRECT, INCIDENTAL, SPECIAL,
// EXEMPLARY, OR CONSEQUENTIAL DAMAGES (INCLUDING, BUT NOT LIMITED TO,
// PROCUREMENT OF SUBSTITUTE GOODS OR SERVICES; LOSS OF USE, DATA, OR
// PROFITS; OR BUSINESS INTERRUPTION) HOWEVER CAUSED AND ON ANY THEORY OF
// LIABILITY, WHETHER IN CONTRACT, STRICT LIABILITY, OR TORT (INCLUDING
// NEGLIGENCE OR OTHERWISE) ARISING IN ANY WAY OUT OF THE USE OF THIS
// SOFTWARE, EVEN IF ADVISED OF THE POSSIBILITY OF SUCH DAMAGE.
// --------------------------------------------------------------------------

#include "sockpp/datagram_socket.h"
#include "sockpp/exception.h"
#include <algorithm>

using namespace std::chrono;

namespace sockpp {

/////////////////////////////////////////////////////////////////////////////
//								udp_socket
/////////////////////////////////////////////////////////////////////////////

datagram_socket::datagram_socket(const sock_address& addr)
{
	auto domain = addr.family();
	socket_t h = create_handle(domain);
<<<<<<< HEAD
=======
	if (!check_socket_bool(h))
		return;
>>>>>>> 926906ab

	if (check_ret_bool(h)) {
		reset(h);
		bind(addr);
	}
}

// --------------------------------------------------------------------------

ssize_t datagram_socket::recv_from(void* buf, size_t n, int flags,
								   sock_address* srcAddr /*=nullptr*/)
{
	sockaddr* p = srcAddr ? srcAddr->sockaddr_ptr() : nullptr;
    socklen_t len = srcAddr ? srcAddr->size() : 0;

	// TODO: Check returned length
    #if defined(_WIN32)
        return check_ret(::recvfrom(handle(), reinterpret_cast<char*>(buf),
                                    int(n), flags, p, &len));
    #else
        return check_ret(::recvfrom(handle(), buf, n, flags, p, &len));
    #endif
}

/////////////////////////////////////////////////////////////////////////////
// End namespace sockpp
}
<|MERGE_RESOLUTION|>--- conflicted
+++ resolved
@@ -50,13 +50,8 @@
 {
 	auto domain = addr.family();
 	socket_t h = create_handle(domain);
-<<<<<<< HEAD
-=======
-	if (!check_socket_bool(h))
-		return;
->>>>>>> 926906ab
 
-	if (check_ret_bool(h)) {
+	if (check_socket_bool(h)) {
 		reset(h);
 		bind(addr);
 	}
